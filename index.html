--- conflicted
+++ resolved
@@ -181,8 +181,6 @@
             grid-column: 1 / -1;
         }
 
-<<<<<<< HEAD
-=======
         .key-metrics-content {
             display: grid;
             grid-template-columns: minmax(0, 1fr) minmax(0, 1fr);
@@ -214,7 +212,6 @@
             font-size: 0.9rem;
         }
         
->>>>>>> b1fc7c6a
         .footer {
             background: #1a1a1a;
             padding: 2rem;
@@ -284,11 +281,6 @@
           text-align: center;
         }
         @media (max-width: 968px) {
-<<<<<<< HEAD
-            .image-comparison {
-                grid-template-columns: 1fr;
-            }
-=======
             .key-metrics-content {
                 grid-template-columns: 1fr;
             }
@@ -296,7 +288,6 @@
             .visual-panel h3 {
                 margin-top: 1rem;
             }
->>>>>>> b1fc7c6a
         }
     </style>
 </head>
@@ -376,13 +367,6 @@
                         Sentinel-2 true color imagery showing the difference in winter conditions
                     </p>
                 </div>
-<<<<<<< HEAD
-            </div>
-            <div class="alert-box">
-                <h3>⚠️ Environmental Alert</h3>
-                <p>No winter snow cover detected in 2025. Toxic dust from tailings can now spread year-round, affecting communities downwind.</p>
-=======
->>>>>>> b1fc7c6a
             </div>
         </div>
         
@@ -393,18 +377,6 @@
             </div>
         </div>
 
-<<<<<<< HEAD
-        <div class="card">
-            <h2>Visual Comparison</h2>
-            <div class="image-comparison">
-                <div>
-                    <img src="./images/tailings-winter-2024.png" alt="2024 Winter">
-                    <div class="image-label">2024: Normal snow cover</div>
-                </div>
-                <div>
-                    <img src="./images/tailings-winter-2025.png" alt="2025 Winter">
-                    <div class="image-label">2025: No snow - exposed tailings</div>
-=======
         <div class="card full-width">
             <h2>Historical Metric Trends</h2>
             <div class="mini-charts">
@@ -413,7 +385,6 @@
                 </div>
                 <div class="mini-chart">
                     <canvas id="vegetationChart"></canvas>
->>>>>>> b1fc7c6a
                 </div>
             </div>
         </div>
