<!DOCTYPE html>
<html lang="en">
<head>
    <meta charset="UTF-8">
    <meta name="viewport" content="width=device-width, initial-scale=1.0">
    <title>Baogang REE Complex - Environmental Monitor</title>
    <link rel="stylesheet" href="https://unpkg.com/leaflet@1.9.4/dist/leaflet.css" />
    <script src="https://unpkg.com/leaflet@1.9.4/dist/leaflet.js"></script>
    <script src="https://cdn.jsdelivr.net/npm/chart.js"></script>
    <style>
        * {
            margin: 0;
            padding: 0;
            box-sizing: border-box;
        }
        
        body {
            font-family: -apple-system, BlinkMacSystemFont, 'Segoe UI', Roboto, sans-serif;
            background: #0a0a0a;
            color: #ffffff;
            overflow-x: hidden;
        }
        
        .header {
            background: linear-gradient(135deg, #1a1a1a 0%, #2d2d2d 100%);
            padding: 1.5rem 2rem;
            border-bottom: 1px solid #333;
        }
        
        .header h1 {
            font-size: 1.8rem;
            font-weight: 300;
            letter-spacing: -0.02em;
            margin-bottom: 0.5rem;
        }
        
        .header p {
            color: #888;
            font-size: 0.9rem;
        }
        
        .status-badge {
            display: inline-block;
            padding: 0.25rem 0.75rem;
            border-radius: 20px;
            font-size: 0.8rem;
            font-weight: 500;
            margin-left: 1rem;
        }
        
        .status-alert {
            background: #ff4444;
            color: white;
        }
        
        .dashboard {
            display: grid;
            grid-template-columns: repeat(2, minmax(0, 1fr));
            grid-template-areas:
                "location metrics"
                "temporal visual"
                "historical historical";
            gap: 1.5rem;
            padding: 1.5rem;
            max-width: 1400px;
            margin: 0 auto;
        }

        .location-card { grid-area: location; }
        .metrics-card { grid-area: metrics; }
        .temporal-card { grid-area: temporal; }
        .visual-card { grid-area: visual; }
        .historical-card { grid-area: historical; }

        @media (max-width: 968px) {
            .dashboard {
                grid-template-columns: 1fr;
                grid-template-areas:
                    "location"
                    "metrics"
                    "temporal"
                    "visual"
                    "historical";
            }
        }
        
        .card {
            background: #1a1a1a;
            border-radius: 12px;
            padding: 1.5rem;
            border: 1px solid #2a2a2a;
            transition: all 0.3s ease;
        }
        
        .card:hover {
            border-color: #3a3a3a;
            transform: translateY(-2px);
        }
        
        .card h2 {
            font-size: 1.1rem;
            font-weight: 500;
            margin-bottom: 1rem;
            color: #fff;
        }
        
        #map {
            height: 400px;
            border-radius: 8px;
            overflow: hidden;
        }
        
        .metrics {
            display: grid;
            grid-template-columns: repeat(2, 1fr);
            gap: 1rem;
            margin-bottom: 1.5rem;
        }
        
        .metric {
            background: #0f0f0f;
            padding: 1rem;
            border-radius: 8px;
            border: 1px solid #2a2a2a;
        }
        
        .metric-value {
            font-size: 2rem;
            font-weight: 600;
            margin: 0.5rem 0;
        }
        
        .metric-label {
            font-size: 0.85rem;
            color: #888;
            text-transform: uppercase;
            letter-spacing: 0.05em;
        }
        
        .metric-change {
            font-size: 0.9rem;
            margin-top: 0.5rem;
        }
        
        .change-negative {
            color: #ff4444;
        }
        
        .change-positive {
            color: #44ff44;
        }
        
        .alert-box {
            background: linear-gradient(135deg, #ff4444 0%, #cc0000 100%);
            padding: 1rem;
            border-radius: 8px;
            margin-bottom: 1rem;
        }
        
        .alert-box h3 {
            font-size: 1rem;
            margin-bottom: 0.5rem;
        }
        
        .alert-box p {
            font-size: 0.9rem;
            opacity: 0.9;
        }
        
        .chart-container {
            position: relative;
            height: 300px;
            margin-top: 1rem;
        }

        .mini-charts {
            display: grid;
            grid-template-columns: repeat(auto-fit, minmax(280px, 1fr));
            gap: 1rem;
            margin-top: 1rem;
        }

        .mini-chart {
            background: #0f0f0f;
            border: 1px solid #2a2a2a;
            border-radius: 8px;
            padding: 0.75rem;
            height: 260px;
        }

        .mini-chart canvas {
            width: 100%;
            height: 100%;
        }

        .card.full-width {
            grid-column: 1 / -1;
        }

<<<<<<< HEAD
=======
        .key-metrics-content {
            display: grid;
            grid-template-columns: minmax(0, 1fr) minmax(0, 1fr);
            gap: 1.5rem;
            align-items: start;
        }

        .key-metrics-panel {
            display: flex;
            flex-direction: column;
            gap: 1.5rem;
        }

        .visual-panel {
            display: flex;
            flex-direction: column;
            gap: 1rem;
        }

        .visual-panel h3 {
            font-size: 1rem;
            font-weight: 500;
            margin-bottom: 1rem;
            color: #fff;
        }

        .visual-panel p {
            color: #888;
            font-size: 0.9rem;
        }
        
>>>>>>> 275e2add
        .footer {
            background: #1a1a1a;
            padding: 2rem;
            text-align: center;
            border-top: 1px solid #2a2a2a;
            margin-top: 3rem;
        }
        
        .footer p {
            color: #666;
            font-size: 0.9rem;
            margin-bottom: 1rem;
        }
        
        .footer a {
            color: #4a9eff;
            text-decoration: none;
        }
        
        .footer a:hover {
            text-decoration: underline;
        }
        
        .loading {
            text-align: center;
            padding: 2rem;
            color: #666;
        }
        
        .satellite-image {
            width: 100%;
            border-radius: 8px;
            margin-bottom: 1rem;
        }
        
        .image-comparison {
            display: grid;
            grid-template-columns: 1fr 1fr;
            gap: 1rem;
            margin-bottom: 1rem;
        }
        
        .image-comparison img {
            width: 100%;
            border-radius: 8px;
        }
        
        .image-comparison .image-label {
            text-align: center;
            color: #888;
            font-size: 0.9rem;
            margin-top: 0.5rem;
        }
        .metric-label {
          font-weight: bold;
          display: flex;
          align-items: center;
          gap: 3px;
        }

        .info {
          cursor: help;
          font-size: 14px;
          color: #555;
          line-height: 1;
          display: inline-block;
          text-align: center;
        }
        @media (max-width: 968px) {
<<<<<<< HEAD
            .image-comparison {
                grid-template-columns: 1fr;
            }
=======
            .key-metrics-content {
                grid-template-columns: 1fr;
            }

            .visual-panel h3 {
                margin-top: 1rem;
            }
>>>>>>> 275e2add
        }
    </style>
</head>
<body>
    <div class="header">
        <h1>Baogang Rare Earth Complex Monitor <span class="status-badge status-alert">Environmental Alert</span></h1>
        <p>Real-time environmental monitoring using Sentinel-2 satellite data</p>
    </div>
    
    <div class="dashboard">
        <div class="card location-card">
            <h2>Facility Location</h2>
            <div id="map"></div>
            <p style="margin-top: 1rem; color: #888; font-size: 0.9rem;">
                📍 Inner Mongolia, China | 11 sq km tailings dam | World's largest REE processor
            </p>
        </div>

        <div class="card metrics-card">
            <h2>Key Environmental Metrics</h2>
            <div class="key-metrics-content">
                <div class="key-metrics-panel">
                    <div class="metrics">
                        <div class="metric">
                          <div class="metric-label">
                            Moisture Index
                            <span class="info" title="NDMI (Normalized Difference Moisture Index) estimates vegetation water content. Range: -1 (dry) to 1 (wet).">ⓘ</span>
                          </div>
                          <div class="metric-value" id="ndmi-value">-0.038</div>
                          <div class="metric-change" id="ndmi-change"></div>
                        </div>

                        <div class="metric">
                          <div class="metric-label">
                            Bare Soil
                            <span class="info" title="BSI (Bare Soil Index) highlights exposed soil using visible and SWIR bands. Higher values = more bare ground.">ⓘ</span>
                          </div>
                          <div class="metric-value" id="bsi-value">0.084</div>
                          <div class="metric-change" id="bsi-change"></div>
                        </div>

                        <div class="metric">
                          <div class="metric-label">
                            Vegetation Health
                            <span class="info" title="NDVI (Normalized Difference Vegetation Index) indicates plant greenness. Range: -1 to 1, with 0.2–0.8 = healthy vegetation.">ⓘ</span>
                          </div>
                          <div class="metric-value" id="ndvi-value">0.129</div>
                          <div class="metric-change" id="ndvi-change"></div>
                        </div>

                        <div class="metric">
                          <div class="metric-label">
                            Snow Cover
                            <span class="info" title="Based on NDSI (Normalized Difference Snow Index). Indicates presence of snow.">ⓘ</span>
                          </div>
                          <div class="metric-value">None</div>
                        </div>
                    </div>
                    <div class="alert-box">
                        <h3>⚠️ Environmental Alert</h3>
                        <p>No winter snow cover detected in 2025. Toxic dust from tailings can now spread year-round, affecting communities downwind.</p>
                    </div>
                </div>
                <div class="visual-panel">
                    <h3>Visual Comparison</h3>
                    <div class="image-comparison">
                        <div>
                            <img src="./images/tailings-winter-2024.png" alt="2024 Winter">
                            <div class="image-label">2024: Normal snow cover</div>
                        </div>
                        <div>
                            <img src="./images/tailings-winter-2025.png" alt="2025 Winter">
                            <div class="image-label">2025: No snow - exposed tailings</div>
                        </div>
                    </div>
                    <p>
                        Sentinel-2 true color imagery showing the difference in winter conditions
                    </p>
                </div>
<<<<<<< HEAD
            </div>
            <div class="alert-box">
                <h3>⚠️ Environmental Alert</h3>
                <p>No winter snow cover detected in 2025. Toxic dust from tailings can now spread year-round, affecting communities downwind.</p>
=======
>>>>>>> 275e2add
            </div>
        </div>
        
        <div class="card temporal-card">
            <h2>Temporal Analysis</h2>
            <div class="chart-container">
                <canvas id="timeChart"></canvas>
            </div>
        </div>

<<<<<<< HEAD
        <div class="card visual-card">
            <h2>Visual Comparison</h2>
            <div class="image-comparison">
                <div>
                    <img src="./images/tailings-winter-2024.png" alt="2024 Winter">
                    <div class="image-label">2024: Normal snow cover</div>
=======
        <div class="card full-width">
            <h2>Historical Metric Trends</h2>
            <div class="mini-charts">
                <div class="mini-chart">
                    <canvas id="bareSoilChart"></canvas>
                </div>
                <div class="mini-chart">
                    <canvas id="vegetationChart"></canvas>
                </div>
            </div>
        </div>

        <div class="card full-width">
            <h2>Historical Metric Trends</h2>
            <div class="mini-charts">
                <div class="mini-chart">
                    <canvas id="bareSoilChart"></canvas>
>>>>>>> 275e2add
                </div>
                <div class="mini-chart">
                    <canvas id="vegetationChart"></canvas>
                </div>
            </div>
        </div>

        <div class="card historical-card">
            <h2>Historical Metric Trends</h2>
            <div class="mini-charts">
                <div class="mini-chart">
                    <canvas id="bareSoilChart"></canvas>
                </div>
                <div class="mini-chart">
                    <canvas id="vegetationChart"></canvas>
                </div>
            </div>
        </div>
    </div>
    
    <div class="footer">
        <p>Data: ESA Copernicus Sentinel-2 | Analysis: Google Earth Engine</p>
        <p class="last-update">Last updated: June 2025</p>
        <p>
            <a href="https://github.com/andjames/baogang-monitor" target="_blank">View Code</a> | 
            <a href="https://www.linkedin.com/in/andrewpjames/" target="_blank">Connect on LinkedIn</a> |
            <!-- <a href="#" onclick="alert('API docs coming soon!')">API Access</a> -->
        </p>
    </div>
    
    <script>

        // Initialize map
        const map = L.map('map').setView([40.6589, 109.8405], 11);
        
        // Add dark theme tiles
        L.tileLayer('https://{s}.basemaps.cartocdn.com/dark_all/{z}/{x}/{y}{r}.png', {
            attribution: '© OpenStreetMap contributors © CARTO',
            maxZoom: 19
        }).addTo(map);
        
        // Add facility markers
        const facilities = [
            { name: 'Main Processing Plant', coords: [40.6589, 109.8405], color: '#ff4444' },
            { name: 'Tailings Dam (Toxic Lake)', coords: [40.635497, 109.685119], color: '#ff8800' },
            { name: 'Reference Area', coords: [40.7, 109.9], color: '#44ff44' }
        ];
        
        facilities.forEach(facility => {
            L.circleMarker(facility.coords, {
                radius: 8,
                fillColor: facility.color,
                color: '#fff',
                weight: 2,
                opacity: 1,
                fillOpacity: 0.8
            }).addTo(map).bindPopup(`<b>${facility.name}</b>`);
        });
        
        // Create time series chart
        const chartPalette = [
            { border: '#4a9eff', background: 'rgba(74, 158, 255, 0.12)' },
            { border: '#ff4444', background: 'rgba(255, 68, 68, 0.12)' },
            { border: '#44ff44', background: 'rgba(68, 255, 68, 0.12)' },
            { border: '#ffaa44', background: 'rgba(255, 170, 68, 0.12)' }
        ];

        const chartOptions = {
            responsive: true,
            maintainAspectRatio: false,
            plugins: {
                legend: {
                    labels: {
                        color: '#fff'
                    }
                }
            },
            scales: {
                x: {
                    grid: {
                        color: '#333'
                    },
                    ticks: {
                        color: '#888'
                    }
                },
                y: {
                    grid: {
                        color: '#333'
                    },
                    ticks: {
                        color: '#888'
                    }
                }
            }
        };

        const ctx = document.getElementById('timeChart').getContext('2d');
        const timeChart = new Chart(ctx, {
            type: 'line',
            data: {
                labels: [],
                datasets: []
            },
            options: {
                ...chartOptions,
                plugins: {
                    ...chartOptions.plugins,
                    title: {
                        display: true,
                        text: 'Moisture Index Comparison',
                        color: '#fff'
                    }
                },
                scales: chartOptions.scales
            }
        });

        function createMetricChart(canvasId, title, overrides = {}) {
            const ctx = document.getElementById(canvasId).getContext('2d');
            return new Chart(ctx, {
                type: 'line',
                data: {
                    labels: [],
                    datasets: []
                },
                options: {
                    ...chartOptions,
                    plugins: {
                        ...chartOptions.plugins,
                        title: {
                            display: true,
                            text: title,
                            color: '#fff',
                            font: { size: 14 }
                        }
                    },
                    scales: {
                        ...chartOptions.scales,
                        ...overrides.scales
                    }
                }
            });
        }

        const bareSoilChart = createMetricChart('bareSoilChart', 'Bare Soil Index');
        const vegetationChart = createMetricChart('vegetationChart', 'Vegetation Health (NDVI)');

        // Function to load historical monthly NDMI data and update the chart
        async function loadHistoricalData() {
            try {
                const response = await fetch('./data/historical_monthly.json?t=' + Date.now());
                const json = await response.json();

                // Prefer root level main_plant object if present
                const plantData = json.main_plant || (json.historical_monthly && json.historical_monthly.main_plant) || {};
                const years = Object.keys(plantData).sort();
                if (years.length === 0) return;

                // Use months from the first year as labels
                const labels = plantData[years[0]].months;
                timeChart.data.labels = labels;

                timeChart.data.datasets = years.map((yr, idx) => {
                    const yearMonths = plantData[yr].months;
                    const ndmi = plantData[yr].ndmi;
                    const data = labels.map(m => {
                        const i = yearMonths.indexOf(m);
                        return i !== -1 ? ndmi[i] : null;
                    });
                    const c = chartPalette[idx % chartPalette.length];
                    return {
                        label: `${yr} Moisture Index`,
                        data,
                        borderColor: c.border,
                        backgroundColor: c.background,
                        tension: 0.3
                    };
                });

                timeChart.update();

                const metricConfigs = [
                    { key: 'bsi', chart: bareSoilChart, label: 'Bare Soil Index' },
                    { key: 'ndvi', chart: vegetationChart, label: 'Vegetation Health' }
                ];

                metricConfigs.forEach(({ key, chart, label }) => {
                    chart.data.labels = labels;
                    chart.data.datasets = years.map((yr, idx) => {
                        const yearMonths = plantData[yr].months;
                        const series = plantData[yr][key] || [];
                        const data = labels.map(m => {
                            const i = yearMonths.indexOf(m);
                            return i !== -1 ? series[i] ?? null : null;
                        });
                        const c = chartPalette[idx % chartPalette.length];
                        return {
                            label: `${yr} ${label}`,
                            data,
                            borderColor: c.border,
                            backgroundColor: c.background,
                            tension: 0.3,
                            spanGaps: true
                        };
                    });
                    chart.update();
                });

            } catch (err) {
                console.error('Error loading historical data:', err);
            }
        }

        // Function to load Earth Engine data
        async function loadEarthEngineData() {
            try {
                // Add timestamp to prevent caching
                const response = await fetch('./data/latest_metrics.json?t=' + Date.now());
                const data = await response.json();
                
                // Update metric displays
                document.querySelector('#ndvi-value').textContent = data.metrics.ndvi.toFixed(3);
                document.querySelector('#ndmi-value').textContent = data.metrics.ndmi.toFixed(3);
                document.querySelector('#bsi-value').textContent = data.metrics.bsi.toFixed(3);
                
                // Update percentage changes (these are in your JSON)
                document.querySelector('#ndvi-change').textContent = data.changes_vs_2024.ndvi;
                document.querySelector('#ndmi-change').textContent = data.changes_vs_2024.ndmi;
                document.querySelector('#bsi-change').textContent = data.changes_vs_2024.bsi;
                
                // Update last update time
                const updateTime = new Date(data.timestamp);
                document.querySelector('.last-update').textContent = 
                    `Last updated: ${updateTime.toLocaleString()} (Image: ${data.image_date})`;
                
                // Add update animation
                document.querySelectorAll('.metric').forEach(el => {
                    el.classList.add('flash');
                    setTimeout(() => el.classList.remove('flash'), 1000);
                });
                
            } catch (error) {
                console.error('Error loading Earth Engine data:', error);
                // Fall back to demo data if needed
            }
        }

        // Load data on page load
        loadEarthEngineData();
        loadHistoricalData();

        // Reload every 5 minutes
        setInterval(loadEarthEngineData, 5 * 60 * 1000);
        setInterval(loadHistoricalData, 5 * 60 * 1000);

        // Add CSS for flash animation
        const style = document.createElement('style');
        style.textContent = `
            .metric.flash {
                animation: flash 1s ease-in-out;
            }
            @keyframes flash {
                0%, 100% { opacity: 1; }
                50% { opacity: 0.5; background-color: #444; }
            }
        `;
        document.head.appendChild(style);

        // // Simulate real-time updates
        // let updateCount = 0;
        // setInterval(() => {
        //     updateCount++;
        //     document.querySelector('.header p').innerHTML = 
        //         `Real-time environmental monitoring using Sentinel-2 satellite data | Last sync: ${new Date().toLocaleTimeString()}`;
        // }, 30000);
    </script>
</body></html><|MERGE_RESOLUTION|>--- conflicted
+++ resolved
@@ -197,8 +197,6 @@
             grid-column: 1 / -1;
         }
 
-<<<<<<< HEAD
-=======
         .key-metrics-content {
             display: grid;
             grid-template-columns: minmax(0, 1fr) minmax(0, 1fr);
@@ -230,7 +228,6 @@
             font-size: 0.9rem;
         }
         
->>>>>>> 275e2add
         .footer {
             background: #1a1a1a;
             padding: 2rem;
@@ -300,11 +297,6 @@
           text-align: center;
         }
         @media (max-width: 968px) {
-<<<<<<< HEAD
-            .image-comparison {
-                grid-template-columns: 1fr;
-            }
-=======
             .key-metrics-content {
                 grid-template-columns: 1fr;
             }
@@ -312,7 +304,6 @@
             .visual-panel h3 {
                 margin-top: 1rem;
             }
->>>>>>> 275e2add
         }
     </style>
 </head>
@@ -392,13 +383,6 @@
                         Sentinel-2 true color imagery showing the difference in winter conditions
                     </p>
                 </div>
-<<<<<<< HEAD
-            </div>
-            <div class="alert-box">
-                <h3>⚠️ Environmental Alert</h3>
-                <p>No winter snow cover detected in 2025. Toxic dust from tailings can now spread year-round, affecting communities downwind.</p>
-=======
->>>>>>> 275e2add
             </div>
         </div>
         
@@ -409,14 +393,6 @@
             </div>
         </div>
 
-<<<<<<< HEAD
-        <div class="card visual-card">
-            <h2>Visual Comparison</h2>
-            <div class="image-comparison">
-                <div>
-                    <img src="./images/tailings-winter-2024.png" alt="2024 Winter">
-                    <div class="image-label">2024: Normal snow cover</div>
-=======
         <div class="card full-width">
             <h2>Historical Metric Trends</h2>
             <div class="mini-charts">
@@ -434,7 +410,6 @@
             <div class="mini-charts">
                 <div class="mini-chart">
                     <canvas id="bareSoilChart"></canvas>
->>>>>>> 275e2add
                 </div>
                 <div class="mini-chart">
                     <canvas id="vegetationChart"></canvas>
